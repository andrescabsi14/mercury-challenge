--- conflicted
+++ resolved
@@ -19,8 +19,6 @@
 - Depending on which Windows version you're on, ensure that the proper SDK is checked.
   - **Windows 10 SDK** for Windows 10
   - **Windows 8.1 SDK and UCRT SDK** for Windows 7 & 8
-<<<<<<< HEAD
-=======
 
 #### Linux
 
@@ -30,7 +28,6 @@
   - You can also build CMake from source by following the instructions here: https://cmake.org/install/
 
 
->>>>>>> 47af2c12
 #### All Platforms
 In the terminal of your choice, navigate to src/ExpressScore. </br></br>
 Run `conda env create -f expressscore.yml -v` to install the required dependencies for the ExpressScorer.</br></br>
